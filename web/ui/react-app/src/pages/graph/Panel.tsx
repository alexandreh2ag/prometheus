import React, { Component } from 'react';

import { Alert, Button, Col, Nav, NavItem, NavLink, Row, TabContent, TabPane } from 'reactstrap';

import moment from 'moment-timezone';

import ExpressionInput from './ExpressionInput';
import CMExpressionInput from './CMExpressionInput';
import GraphControls from './GraphControls';
import { GraphTabContent } from './GraphTabContent';
import DataTable from './DataTable';
import TimeInput from './TimeInput';
import QueryStatsView, { QueryStats } from './QueryStatsView';
import { QueryParams, ExemplarData } from '../../types/types';
import { API_PATH } from '../../constants/constants';

interface PanelProps {
  options: PanelOptions;
  onOptionsChanged: (opts: PanelOptions) => void;
  useLocalTime: boolean;
  pastQueries: string[];
  metricNames: string[];
  removePanel: () => void;
  onExecuteQuery: (query: string) => void;
  pathPrefix: string;
  useExperimentalEditor: boolean;
  enableAutocomplete: boolean;
  enableHighlighting: boolean;
  enableLinter: boolean;
  id: string;
}

interface PanelState {
  // eslint-disable-next-line @typescript-eslint/no-explicit-any
  data: any; // TODO: Type data.
  exemplars: ExemplarData;
  lastQueryParams: QueryParams | null;
  loading: boolean;
  warnings: string[] | null;
  error: string | null;
  stats: QueryStats | null;
  exprInputValue: string;
}

export interface PanelOptions {
  expr: string;
  type: PanelType;
  range: number; // Range in milliseconds.
  endTime: number | null; // Timestamp in milliseconds.
  resolution: number | null; // Resolution in seconds.
  stacked: boolean;
  showExemplars: boolean;
}

export enum PanelType {
  Graph = 'graph',
  Table = 'table',
}

export const PanelDefaultOptions: PanelOptions = {
  type: PanelType.Table,
  expr: '',
  range: 60 * 60 * 1000,
  endTime: null,
  resolution: null,
  stacked: false,
  showExemplars: false,
};

class Panel extends Component<PanelProps, PanelState> {
  private abortInFlightFetch: (() => void) | null = null;

  constructor(props: PanelProps) {
    super(props);

    this.state = {
      data: null,
      exemplars: [],
      lastQueryParams: null,
      loading: false,
      warnings: null,
      error: null,
      stats: null,
      exprInputValue: props.options.expr,
    };
  }

  componentDidUpdate({ options: prevOpts }: PanelProps): void {
    const { endTime, range, resolution, showExemplars, type } = this.props.options;
    if (
      prevOpts.endTime !== endTime ||
      prevOpts.range !== range ||
      prevOpts.resolution !== resolution ||
      prevOpts.type !== type ||
      showExemplars !== prevOpts.showExemplars
    ) {
      this.executeQuery();
    }
  }

  componentDidMount(): void {
    this.executeQuery();
  }

  // eslint-disable-next-line @typescript-eslint/no-explicit-any
  executeQuery = async (): Promise<any> => {
    const { exprInputValue: expr } = this.state;
    const queryStart = Date.now();
    this.props.onExecuteQuery(expr);
    if (this.props.options.expr !== expr) {
      this.setOptions({ expr });
    }
    if (expr === '') {
      return;
    }

    if (this.abortInFlightFetch) {
      this.abortInFlightFetch();
      this.abortInFlightFetch = null;
    }

    const abortController = new AbortController();
    this.abortInFlightFetch = () => abortController.abort();
    this.setState({ loading: true });

    const endTime = this.getEndTime().valueOf() / 1000; // TODO: shouldn't valueof only work when it's a moment?
    const startTime = endTime - this.props.options.range / 1000;
    const resolution = this.props.options.resolution || Math.max(Math.floor(this.props.options.range / 250000), 1);
    const params: URLSearchParams = new URLSearchParams({
      query: expr,
    });

    let path: string;
    switch (this.props.options.type) {
      case 'graph':
        path = 'query_range';
        params.append('start', startTime.toString());
        params.append('end', endTime.toString());
        params.append('step', resolution.toString());
        break;
      case 'table':
        path = 'query';
        params.append('time', endTime.toString());
        break;
      default:
        throw new Error('Invalid panel type "' + this.props.options.type + '"');
    }

    let query;
    let exemplars;
    try {
      query = await fetch(`${this.props.pathPrefix}/${API_PATH}/${path}?${params}`, {
        cache: 'no-store',
        credentials: 'same-origin',
        signal: abortController.signal,
      }).then((resp) => resp.json());

      if (query.status !== 'success') {
        throw new Error(query.error || 'invalid response JSON');
      }

      if (this.props.options.type === 'graph' && this.props.options.showExemplars) {
        params.delete('step'); // Not needed for this request.
        exemplars = await fetch(`${this.props.pathPrefix}/${API_PATH}/query_exemplars?${params}`, {
          cache: 'no-store',
          credentials: 'same-origin',
          signal: abortController.signal,
        }).then((resp) => resp.json());

        if (exemplars.status !== 'success') {
          throw new Error(exemplars.error || 'invalid response JSON');
        }
      }

      let resultSeries = 0;
      if (query.data) {
        const { resultType, result } = query.data;
        if (resultType === 'scalar') {
          resultSeries = 1;
        } else if (result && result.length > 0) {
          resultSeries = result.length;
        }
      }

      this.setState({
        error: null,
        data: query.data,
        exemplars: exemplars?.data,
        warnings: query.warnings,
        lastQueryParams: {
          startTime,
          endTime,
          resolution,
        },
        stats: {
          loadTime: Date.now() - queryStart,
          resolution,
          resultSeries,
        },
        loading: false,
      });
      this.abortInFlightFetch = null;
<<<<<<< HEAD
    } catch (error: any) {
=======
    } catch (err: unknown) {
      const error = err as Error;
>>>>>>> 218ea2eb
      if (error.name === 'AbortError') {
        // Aborts are expected, don't show an error for them.
        return;
      }
      this.setState({
        error: 'Error executing query: ' + error.message,
        loading: false,
      });
    }
  };

<<<<<<< HEAD
  setOptions(opts: Partial<PanelOptions>): void {
=======
  setOptions(opts: Record<string, unknown>): void {
>>>>>>> 218ea2eb
    const newOpts = { ...this.props.options, ...opts };
    this.props.onOptionsChanged(newOpts);
  }

  handleExpressionChange = (expr: string): void => {
    this.setState({ exprInputValue: expr });
  };

  handleChangeRange = (range: number): void => {
    this.setOptions({ range: range });
  };

  getEndTime = (): number | moment.Moment => {
    if (this.props.options.endTime === null) {
      return moment();
    }
    return this.props.options.endTime;
  };

  handleChangeEndTime = (endTime: number | null): void => {
    this.setOptions({ endTime: endTime });
  };

  handleChangeResolution = (resolution: number | null): void => {
    this.setOptions({ resolution: resolution });
  };

  handleChangeType = (type: PanelType): void => {
    if (this.props.options.type === type) {
      return;
    }

    this.setState({ data: null });
    this.setOptions({ type: type });
  };

  handleChangeStacking = (stacked: boolean): void => {
    this.setOptions({ stacked: stacked });
  };

  handleChangeShowExemplars = (show: boolean): void => {
    this.setOptions({ showExemplars: show });
  };

  handleTimeRangeSelection = (startTime: number, endTime: number): void => {
    this.setOptions({ range: endTime - startTime, endTime: endTime });
  };

  render(): JSX.Element {
    const { pastQueries, metricNames, options } = this.props;
    return (
      <div className="panel">
        <Row>
          <Col>
            {this.props.useExperimentalEditor ? (
              <CMExpressionInput
                value={this.state.exprInputValue}
                onExpressionChange={this.handleExpressionChange}
                executeQuery={this.executeQuery}
                loading={this.state.loading}
                enableAutocomplete={this.props.enableAutocomplete}
                enableHighlighting={this.props.enableHighlighting}
                enableLinter={this.props.enableLinter}
                queryHistory={pastQueries}
                metricNames={metricNames}
              />
            ) : (
              <ExpressionInput
                value={this.state.exprInputValue}
                onExpressionChange={this.handleExpressionChange}
                executeQuery={this.executeQuery}
                loading={this.state.loading}
                enableAutocomplete={this.props.enableAutocomplete}
                queryHistory={pastQueries}
                metricNames={metricNames}
              />
            )}
          </Col>
        </Row>
        <Row>
          <Col>{this.state.error && <Alert color="danger">{this.state.error}</Alert>}</Col>
        </Row>
        {this.state.warnings?.map((warning, index) => (
          <Row key={index}>
            <Col>{warning && <Alert color="warning">{warning}</Alert>}</Col>
          </Row>
        ))}
        <Row>
          <Col>
            <Nav tabs>
              <NavItem>
                <NavLink
                  className={options.type === 'table' ? 'active' : ''}
                  onClick={() => this.handleChangeType(PanelType.Table)}
                >
                  Table
                </NavLink>
              </NavItem>
              <NavItem>
                <NavLink
                  className={options.type === 'graph' ? 'active' : ''}
                  onClick={() => this.handleChangeType(PanelType.Graph)}
                >
                  Graph
                </NavLink>
              </NavItem>
              {!this.state.loading && !this.state.error && this.state.stats && <QueryStatsView {...this.state.stats} />}
            </Nav>
            <TabContent activeTab={options.type}>
              <TabPane tabId="table">
                {options.type === 'table' && (
                  <>
                    <div className="table-controls">
                      <TimeInput
                        time={options.endTime}
                        useLocalTime={this.props.useLocalTime}
                        range={options.range}
                        placeholder="Evaluation time"
                        onChangeTime={this.handleChangeEndTime}
                      />
                    </div>
                    <DataTable data={this.state.data} />
                  </>
                )}
              </TabPane>
              <TabPane tabId="graph">
                {this.props.options.type === 'graph' && (
                  <>
                    <GraphControls
                      range={options.range}
                      endTime={options.endTime}
                      useLocalTime={this.props.useLocalTime}
                      resolution={options.resolution}
                      stacked={options.stacked}
                      showExemplars={options.showExemplars}
                      onChangeRange={this.handleChangeRange}
                      onChangeEndTime={this.handleChangeEndTime}
                      onChangeResolution={this.handleChangeResolution}
                      onChangeStacking={this.handleChangeStacking}
                      onChangeShowExemplars={this.handleChangeShowExemplars}
                    />
                    <GraphTabContent
                      data={this.state.data}
                      exemplars={this.state.exemplars}
                      stacked={options.stacked}
                      useLocalTime={this.props.useLocalTime}
                      showExemplars={options.showExemplars}
                      lastQueryParams={this.state.lastQueryParams}
                      id={this.props.id}
                      handleTimeRangeSelection={this.handleTimeRangeSelection}
                    />
                  </>
                )}
              </TabPane>
            </TabContent>
          </Col>
        </Row>
        <Row>
          <Col>
            <Button className="float-right" color="link" onClick={this.props.removePanel} size="sm">
              Remove Panel
            </Button>
          </Col>
        </Row>
      </div>
    );
  }
}

export default Panel;<|MERGE_RESOLUTION|>--- conflicted
+++ resolved
@@ -200,12 +200,8 @@
         loading: false,
       });
       this.abortInFlightFetch = null;
-<<<<<<< HEAD
-    } catch (error: any) {
-=======
     } catch (err: unknown) {
       const error = err as Error;
->>>>>>> 218ea2eb
       if (error.name === 'AbortError') {
         // Aborts are expected, don't show an error for them.
         return;
@@ -217,11 +213,7 @@
     }
   };
 
-<<<<<<< HEAD
   setOptions(opts: Partial<PanelOptions>): void {
-=======
-  setOptions(opts: Record<string, unknown>): void {
->>>>>>> 218ea2eb
     const newOpts = { ...this.props.options, ...opts };
     this.props.onOptionsChanged(newOpts);
   }
