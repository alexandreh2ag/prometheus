# Copyright 2013 The Prometheus Authors
# Licensed under the Apache License, Version 2.0 (the "License");
# you may not use this file except in compliance with the License.
# You may obtain a copy of the License at
#
# http://www.apache.org/licenses/LICENSE-2.0
#
# Unless required by applicable law or agreed to in writing, software
# distributed under the License is distributed on an "AS IS" BASIS,
# WITHOUT WARRANTIES OR CONDITIONS OF ANY KIND, either express or implied.
# See the License for the specific language governing permissions and
# limitations under the License.

TEST_ARTIFACTS = prometheus prometheus.race search_index

include Makefile.INCLUDE

all: binary test

$(GOCC): $(BUILD_PATH)/cache/$(GOPKG)
	tar -C $(BUILD_PATH)/root -xzf $<
	touch $@

advice: $(GOCC)
	$(GO) vet ./...

binary: build

build: tools web $(GOPATH)
	$(GO) build -o prometheus $(BUILDFLAGS) .

docker: build
	docker build -t prometheus:$(REV) .

tarball: $(ARCHIVE)

$(ARCHIVE): build
	tar -czf $(ARCHIVE) prometheus tools/rule_checker/rule_checker consoles console_libraries

release: REMOTE     ?= $(error "can't upload, REMOTE not set")
release: REMOTE_DIR ?= $(error "can't upload, REMOTE_DIR not set")
release: $(ARCHIVE)
	scp $< $(REMOTE):$(REMOTE_DIR)/

tag:
	git tag $(VERSION)
	git push --tags

$(BUILD_PATH)/cache/$(GOPKG):
	$(CURL) -o $@ -L $(GOURL)/$(GOPKG)

benchmark: dependencies tools web
	$(GO) test $(GO_TEST_FLAGS) -test.run='NONE' -test.bench='.*' -test.benchmem ./... | tee benchmark.txt

clean:
	$(MAKE) -C $(BUILD_PATH) clean
	$(MAKE) -C tools clean
	$(MAKE) -C web clean
	rm -rf $(TEST_ARTIFACTS)
	-rm $(ARCHIVE)
	-find . -type f -name '*~' -exec rm '{}' ';'
	-find . -type f -name '*#' -exec rm '{}' ';'
	-find . -type f -name '.#*' -exec rm '{}' ';'

$(SELFLINK): $(GOPATH)
	ln -s $(MAKEFILE_DIR) $@

$(GOPATH):
	cp -a $(MAKEFILE_DIR)/Godeps/_workspace $(GOPATH)

dependencies: $(GOCC) | $(SELFLINK)

documentation: search_index
	godoc -http=:6060 -index -index_files='search_index'

format: dependencies
	find . -iname '*.go' | egrep -v "^\./\.build|./generated|\./Godeps|\.(l|y)\.go" | xargs -n1 $(GOFMT) -w -s=true

race_condition_binary: build
	$(GO) build -race -o prometheus.race $(BUILDFLAGS) .

race_condition_run: race_condition_binary
	./prometheus.race $(ARGUMENTS)

run: binary
	./prometheus -alsologtostderr -stderrthreshold=0 $(ARGUMENTS)

search_index:
	godoc -index -write_index -index_files='search_index'

test: dependencies tools web
	$(GO) test $(GO_TEST_FLAGS) ./...

tools: dependencies
	$(MAKE) -C tools

web: dependencies
	$(MAKE) -C web

<<<<<<< HEAD
rules: dependencies
	$(MAKE) -C rules

.PHONY: advice binary build clean dependencies documentation format race_condition_binary race_condition_run release run search_index tag tarball test tools
=======
.PHONY: advice binary build clean config dependencies documentation format race_condition_binary race_condition_run release run search_index tag tarball test tools
>>>>>>> 4234a45d
<|MERGE_RESOLUTION|>--- conflicted
+++ resolved
@@ -97,11 +97,4 @@
 web: dependencies
 	$(MAKE) -C web
 
-<<<<<<< HEAD
-rules: dependencies
-	$(MAKE) -C rules
-
-.PHONY: advice binary build clean dependencies documentation format race_condition_binary race_condition_run release run search_index tag tarball test tools
-=======
-.PHONY: advice binary build clean config dependencies documentation format race_condition_binary race_condition_run release run search_index tag tarball test tools
->>>>>>> 4234a45d
+.PHONY: advice binary build clean dependencies documentation format race_condition_binary race_condition_run release run search_index tag tarball test tools